--- conflicted
+++ resolved
@@ -1,10 +1,6 @@
 {
   "template": "git@github.com:bl-sdk/common_dotfiles.git",
-<<<<<<< HEAD
-  "commit": "e5fa8d6e372d18cb22415511cc02831cc706e061",
-=======
   "commit": "57d16dc4c4604beb228e8c04c31fb010954eb466",
->>>>>>> cd5f55de
   "checkout": null,
   "context": {
     "cookiecutter": {
